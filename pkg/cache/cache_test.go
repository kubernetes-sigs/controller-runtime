/*
Copyright 2018 The Kubernetes Authors.

Licensed under the Apache License, Version 2.0 (the "License");
you may not use this file except in compliance with the License.
You may obtain a copy of the License at

    http://www.apache.org/licenses/LICENSE-2.0

Unless required by applicable law or agreed to in writing, software
distributed under the License is distributed on an "AS IS" BASIS,
WITHOUT WARRANTIES OR CONDITIONS OF ANY KIND, either express or implied.
See the License for the specific language governing permissions and
limitations under the License.
*/

package cache_test

import (
	"context"
	"fmt"

	. "github.com/onsi/ginkgo"
	. "github.com/onsi/ginkgo/extensions/table"
	. "github.com/onsi/gomega"

	kcorev1 "k8s.io/api/core/v1"
	"k8s.io/apimachinery/pkg/api/errors"
	kmetav1 "k8s.io/apimachinery/pkg/apis/meta/v1"
	"k8s.io/apimachinery/pkg/apis/meta/v1/unstructured"
	"k8s.io/apimachinery/pkg/fields"
	"k8s.io/apimachinery/pkg/labels"
	"k8s.io/apimachinery/pkg/runtime/schema"
	kscheme "k8s.io/client-go/kubernetes/scheme"
	"k8s.io/client-go/rest"
	kcache "k8s.io/client-go/tools/cache"

	"sigs.k8s.io/controller-runtime/pkg/cache"
	"sigs.k8s.io/controller-runtime/pkg/client"
)

const testNodeOne = "test-node-1"
const testNamespaceOne = "test-namespace-1"
const testNamespaceTwo = "test-namespace-2"
const testNamespaceThree = "test-namespace-3"

// TODO(community): Pull these helper functions into testenv.
// Restart policy is included to allow indexing on that field.
func createPodWithLabels(name, namespace string, restartPolicy kcorev1.RestartPolicy, labels map[string]string) client.Object {
	three := int64(3)
	if labels == nil {
		labels = map[string]string{}
	}
	labels["test-label"] = name
	pod := &kcorev1.Pod{
		ObjectMeta: kmetav1.ObjectMeta{
			Name:      name,
			Namespace: namespace,
			Labels:    labels,
		},
		Spec: kcorev1.PodSpec{
			Containers:            []kcorev1.Container{{Name: "nginx", Image: "nginx"}},
			RestartPolicy:         restartPolicy,
			ActiveDeadlineSeconds: &three,
		},
	}
	cl, err := client.New(cfg, client.Options{})
	Expect(err).NotTo(HaveOccurred())
	err = cl.Create(context.Background(), pod)
	Expect(err).NotTo(HaveOccurred())
	return pod
}

func createPod(name, namespace string, restartPolicy kcorev1.RestartPolicy) client.Object {
	return createPodWithLabels(name, namespace, restartPolicy, nil)
}

func deletePod(pod client.Object) {
	cl, err := client.New(cfg, client.Options{})
	Expect(err).NotTo(HaveOccurred())
	err = cl.Delete(context.Background(), pod)
	Expect(err).NotTo(HaveOccurred())
}

var _ = Describe("Informer Cache", func() {
	CacheTest(cache.New)
})
var _ = Describe("Multi-Namespace Informer Cache", func() {
	CacheTest(cache.MultiNamespacedCacheBuilder([]string{testNamespaceOne, testNamespaceTwo, "default"}))
})

// nolint: gocyclo
func CacheTest(createCacheFunc func(config *rest.Config, opts cache.Options) (cache.Cache, error)) {
	Describe("Cache test", func() {
		var (
			informerCache       cache.Cache
			informerCacheCtx    context.Context
			informerCacheCancel context.CancelFunc
			knownPod1           client.Object
			knownPod2           client.Object
			knownPod3           client.Object
			knownPod4           client.Object
		)

		BeforeEach(func() {
			informerCacheCtx, informerCacheCancel = context.WithCancel(context.Background())
			Expect(cfg).NotTo(BeNil())

			By("creating three pods")
			cl, err := client.New(cfg, client.Options{})
			Expect(err).NotTo(HaveOccurred())
			err = ensureNode(testNodeOne, cl)
			Expect(err).NotTo(HaveOccurred())
			err = ensureNamespace(testNamespaceOne, cl)
			Expect(err).NotTo(HaveOccurred())
			err = ensureNamespace(testNamespaceTwo, cl)
			Expect(err).NotTo(HaveOccurred())
			err = ensureNamespace(testNamespaceThree, cl)
			Expect(err).NotTo(HaveOccurred())
			// Includes restart policy since these objects are indexed on this field.
			knownPod1 = createPod("test-pod-1", testNamespaceOne, kcorev1.RestartPolicyNever)
			knownPod2 = createPod("test-pod-2", testNamespaceTwo, kcorev1.RestartPolicyAlways)
			knownPod3 = createPodWithLabels("test-pod-3", testNamespaceTwo, kcorev1.RestartPolicyOnFailure, map[string]string{"common-label": "common"})
			knownPod4 = createPodWithLabels("test-pod-4", testNamespaceThree, kcorev1.RestartPolicyNever, map[string]string{"common-label": "common"})
			podGVK := schema.GroupVersionKind{
				Kind:    "Pod",
				Version: "v1",
			}
			knownPod1.GetObjectKind().SetGroupVersionKind(podGVK)
			knownPod2.GetObjectKind().SetGroupVersionKind(podGVK)
			knownPod3.GetObjectKind().SetGroupVersionKind(podGVK)
			knownPod4.GetObjectKind().SetGroupVersionKind(podGVK)

			By("creating the informer cache")
			informerCache, err = createCacheFunc(cfg, cache.Options{})
			Expect(err).NotTo(HaveOccurred())
			By("running the cache and waiting for it to sync")
			// pass as an arg so that we don't race between close and re-assign
			go func(ctx context.Context) {
				defer GinkgoRecover()
				Expect(informerCache.Start(ctx)).To(Succeed())
			}(informerCacheCtx)
			Expect(informerCache.WaitForCacheSync(informerCacheCtx)).To(BeTrue())
		})

		AfterEach(func() {
			By("cleaning up created pods")
			deletePod(knownPod1)
			deletePod(knownPod2)
			deletePod(knownPod3)
			deletePod(knownPod4)

			informerCacheCancel()
		})

		Describe("as a Reader", func() {
			Context("with structured objects", func() {

				It("should be able to list objects that haven't been watched previously", func() {
					By("listing all services in the cluster")
					listObj := &kcorev1.ServiceList{}
					Expect(informerCache.List(context.Background(), listObj)).To(Succeed())

					By("verifying that the returned list contains the Kubernetes service")
					// NB: kubernetes default service is automatically created in testenv.
					Expect(listObj.Items).NotTo(BeEmpty())
					hasKubeService := false
					for _, svc := range listObj.Items {
						if isKubeService(&svc) {
							hasKubeService = true
							break
						}
					}
					Expect(hasKubeService).To(BeTrue())
				})

				It("should be able to get objects that haven't been watched previously", func() {
					By("getting the Kubernetes service")
					svc := &kcorev1.Service{}
					svcKey := client.ObjectKey{Namespace: "default", Name: "kubernetes"}
					Expect(informerCache.Get(context.Background(), svcKey, svc)).To(Succeed())

					By("verifying that the returned service looks reasonable")
					Expect(svc.Name).To(Equal("kubernetes"))
					Expect(svc.Namespace).To(Equal("default"))
				})

				It("should support filtering by labels in a single namespace", func() {
					By("listing pods with a particular label")
					// NB: each pod has a "test-label": <pod-name>
					out := kcorev1.PodList{}
					Expect(informerCache.List(context.Background(), &out,
						client.InNamespace(testNamespaceTwo),
						client.MatchingLabels(map[string]string{"test-label": "test-pod-2"}))).To(Succeed())

					By("verifying the returned pods have the correct label")
					Expect(out.Items).NotTo(BeEmpty())
					Expect(out.Items).Should(HaveLen(1))
					actual := out.Items[0]
					Expect(actual.Labels["test-label"]).To(Equal("test-pod-2"))
				})

				It("should support filtering by labels from multiple namespaces", func() {
					By("creating another pod with the same label but different namespace")
					anotherPod := createPod("test-pod-2", testNamespaceOne, kcorev1.RestartPolicyAlways)
					defer deletePod(anotherPod)

					By("listing pods with a particular label")
					// NB: each pod has a "test-label": <pod-name>
					out := kcorev1.PodList{}
					labels := map[string]string{"test-label": "test-pod-2"}
					Expect(informerCache.List(context.Background(), &out, client.MatchingLabels(labels))).To(Succeed())

					By("verifying multiple pods with the same label in different namespaces are returned")
					Expect(out.Items).NotTo(BeEmpty())
					Expect(out.Items).Should(HaveLen(2))
					for _, actual := range out.Items {
						Expect(actual.Labels["test-label"]).To(Equal("test-pod-2"))
					}
				})

				It("should be able to list objects with GVK populated", func() {
					By("listing pods")
					out := &kcorev1.PodList{}
					Expect(informerCache.List(context.Background(), out)).To(Succeed())

					By("verifying that the returned pods have GVK populated")
					Expect(out.Items).NotTo(BeEmpty())
					Expect(out.Items).Should(SatisfyAny(HaveLen(3), HaveLen(4)))
					for _, p := range out.Items {
						Expect(p.GroupVersionKind()).To(Equal(kcorev1.SchemeGroupVersion.WithKind("Pod")))
					}
				})

				It("should be able to list objects by namespace", func() {
					By("listing pods in test-namespace-1")
					listObj := &kcorev1.PodList{}
					Expect(informerCache.List(context.Background(), listObj,
						client.InNamespace(testNamespaceOne))).To(Succeed())

					By("verifying that the returned pods are in test-namespace-1")
					Expect(listObj.Items).NotTo(BeEmpty())
					Expect(listObj.Items).Should(HaveLen(1))
					actual := listObj.Items[0]
					Expect(actual.Namespace).To(Equal(testNamespaceOne))
				})

				It("should deep copy the object unless told otherwise", func() {
					By("retrieving a specific pod from the cache")
					out := &kcorev1.Pod{}
					podKey := client.ObjectKey{Name: "test-pod-2", Namespace: testNamespaceTwo}
					Expect(informerCache.Get(context.Background(), podKey, out)).To(Succeed())

					By("verifying the retrieved pod is equal to a known pod")
					Expect(out).To(Equal(knownPod2))

					By("altering a field in the retrieved pod")
					*out.Spec.ActiveDeadlineSeconds = 4

					By("verifying the pods are no longer equal")
					Expect(out).NotTo(Equal(knownPod2))
				})

				It("should return an error if the object is not found", func() {
					By("getting a service that does not exists")
					svc := &kcorev1.Service{}
					svcKey := client.ObjectKey{Namespace: testNamespaceOne, Name: "unknown"}

					By("verifying that an error is returned")
					err := informerCache.Get(context.Background(), svcKey, svc)
					Expect(err).To(HaveOccurred())
					Expect(errors.IsNotFound(err)).To(BeTrue())
				})

				It("should return an error if getting object in unwatched namespace", func() {
					By("getting a service that does not exists")
					svc := &kcorev1.Service{}
					svcKey := client.ObjectKey{Namespace: "unknown", Name: "unknown"}

					By("verifying that an error is returned")
					err := informerCache.Get(context.Background(), svcKey, svc)
					Expect(err).To(HaveOccurred())
				})

				It("should return an error when context is cancelled", func() {
					By("cancelling the context")
					informerCacheCancel()

					By("listing pods in test-namespace-1 with a cancelled context")
					listObj := &kcorev1.PodList{}
					err := informerCache.List(informerCacheCtx, listObj, client.InNamespace(testNamespaceOne))

					By("verifying that an error is returned")
					Expect(err).To(HaveOccurred())
					Expect(errors.IsTimeout(err)).To(BeTrue())
				})

<<<<<<< HEAD
				It("should limit number of objects listed to 1", func() {
					By("setting the Limit option to 1")
					opts := &client.ListOptions{Limit: int64(1)}
					limitListOpts := &client.ListOptions{}
					opts.ApplyToList(limitListOpts)
					Expect(limitListOpts).To(Equal(opts))

					By("verifying that only Limit (1) number of objects are retrieved from the cache")
					listObj := &kcorev1.PodList{}
					Expect(informerCache.List(context.Background(), listObj, limitListOpts)).To(Succeed())
					Expect(listObj.Items).Should(HaveLen(1))

					By("verifying the Continue field is set")
					Expect(listObj.ListMeta.Continue).ShouldNot(HaveLen(0))
				})
=======
>>>>>>> 485a24a3
			})
			Context("with unstructured objects", func() {
				It("should be able to list objects that haven't been watched previously", func() {
					By("listing all services in the cluster")
					listObj := &unstructured.UnstructuredList{}
					listObj.SetGroupVersionKind(schema.GroupVersionKind{
						Group:   "",
						Version: "v1",
						Kind:    "ServiceList",
					})
					err := informerCache.List(context.Background(), listObj)
					Expect(err).To(Succeed())

					By("verifying that the returned list contains the Kubernetes service")
					// NB: kubernetes default service is automatically created in testenv.
					Expect(listObj.Items).NotTo(BeEmpty())
					hasKubeService := false
					for _, svc := range listObj.Items {
						if isKubeService(&svc) {
							hasKubeService = true
							break
						}
					}
					Expect(hasKubeService).To(BeTrue())
				})
				It("should be able to get objects that haven't been watched previously", func() {
					By("getting the Kubernetes service")
					svc := &unstructured.Unstructured{}
					svc.SetGroupVersionKind(schema.GroupVersionKind{
						Group:   "",
						Version: "v1",
						Kind:    "Service",
					})
					svcKey := client.ObjectKey{Namespace: "default", Name: "kubernetes"}
					Expect(informerCache.Get(context.Background(), svcKey, svc)).To(Succeed())

					By("verifying that the returned service looks reasonable")
					Expect(svc.GetName()).To(Equal("kubernetes"))
					Expect(svc.GetNamespace()).To(Equal("default"))
				})

				It("should support filtering by labels in a single namespace", func() {
					By("listing pods with a particular label")
					// NB: each pod has a "test-label": <pod-name>
					out := unstructured.UnstructuredList{}
					out.SetGroupVersionKind(schema.GroupVersionKind{
						Group:   "",
						Version: "v1",
						Kind:    "PodList",
					})
					err := informerCache.List(context.Background(), &out,
						client.InNamespace(testNamespaceTwo),
						client.MatchingLabels(map[string]string{"test-label": "test-pod-2"}))
					Expect(err).To(Succeed())

					By("verifying the returned pods have the correct label")
					Expect(out.Items).NotTo(BeEmpty())
					Expect(out.Items).Should(HaveLen(1))
					actual := out.Items[0]
					Expect(actual.GetLabels()["test-label"]).To(Equal("test-pod-2"))
				})

				It("should support filtering by labels from multiple namespaces", func() {
					By("creating another pod with the same label but different namespace")
					anotherPod := createPod("test-pod-2", testNamespaceOne, kcorev1.RestartPolicyAlways)
					defer deletePod(anotherPod)

					By("listing pods with a particular label")
					// NB: each pod has a "test-label": <pod-name>
					out := unstructured.UnstructuredList{}
					out.SetGroupVersionKind(schema.GroupVersionKind{
						Group:   "",
						Version: "v1",
						Kind:    "PodList",
					})
					labels := map[string]string{"test-label": "test-pod-2"}
					err := informerCache.List(context.Background(), &out, client.MatchingLabels(labels))
					Expect(err).To(Succeed())

					By("verifying multiple pods with the same label in different namespaces are returned")
					Expect(out.Items).NotTo(BeEmpty())
					Expect(out.Items).Should(HaveLen(2))
					for _, actual := range out.Items {
						Expect(actual.GetLabels()["test-label"]).To(Equal("test-pod-2"))
					}

				})

				It("should be able to list objects by namespace", func() {
					By("listing pods in test-namespace-1")
					listObj := &unstructured.UnstructuredList{}
					listObj.SetGroupVersionKind(schema.GroupVersionKind{
						Group:   "",
						Version: "v1",
						Kind:    "PodList",
					})
					err := informerCache.List(context.Background(), listObj, client.InNamespace(testNamespaceOne))
					Expect(err).To(Succeed())

					By("verifying that the returned pods are in test-namespace-1")
					Expect(listObj.Items).NotTo(BeEmpty())
					Expect(listObj.Items).Should(HaveLen(1))
					actual := listObj.Items[0]
					Expect(actual.GetNamespace()).To(Equal(testNamespaceOne))
				})

				It("should be able to restrict cache to a namespace", func() {
					By("creating a namespaced cache")
					namespacedCache, err := cache.New(cfg, cache.Options{Namespace: testNamespaceOne})
					Expect(err).NotTo(HaveOccurred())

					By("running the cache and waiting for it to sync")
					go func() {
						defer GinkgoRecover()
						Expect(namespacedCache.Start(informerCacheCtx)).To(Succeed())
					}()
					Expect(namespacedCache.WaitForCacheSync(informerCacheCtx)).NotTo(BeFalse())

					By("listing pods in all namespaces")
					out := &unstructured.UnstructuredList{}
					out.SetGroupVersionKind(schema.GroupVersionKind{
						Group:   "",
						Version: "v1",
						Kind:    "PodList",
					})
					Expect(namespacedCache.List(context.Background(), out)).To(Succeed())

					By("verifying the returned pod is from the watched namespace")
					Expect(out.Items).NotTo(BeEmpty())
					Expect(out.Items).Should(HaveLen(1))
					Expect(out.Items[0].GetNamespace()).To(Equal(testNamespaceOne))

					By("listing all nodes - should still be able to list a cluster-scoped resource")
					nodeList := &unstructured.UnstructuredList{}
					nodeList.SetGroupVersionKind(schema.GroupVersionKind{
						Group:   "",
						Version: "v1",
						Kind:    "NodeList",
					})
					Expect(namespacedCache.List(context.Background(), nodeList)).To(Succeed())

					By("verifying the node list is not empty")
					Expect(nodeList.Items).NotTo(BeEmpty())

					By("getting a node - should still be able to get a cluster-scoped resource")
					node := &unstructured.Unstructured{}
					node.SetGroupVersionKind(schema.GroupVersionKind{
						Group:   "",
						Version: "v1",
						Kind:    "Node",
					})

					By("verifying that getting the node works with an empty namespace")
					key1 := client.ObjectKey{Namespace: "", Name: testNodeOne}
					Expect(namespacedCache.Get(context.Background(), key1, node)).To(Succeed())

					By("verifying that the namespace is ignored when getting a cluster-scoped resource")
					key2 := client.ObjectKey{Namespace: "random", Name: testNodeOne}
					Expect(namespacedCache.Get(context.Background(), key2, node)).To(Succeed())
				})

				It("should deep copy the object unless told otherwise", func() {
					By("retrieving a specific pod from the cache")
					out := &unstructured.Unstructured{}
					out.SetGroupVersionKind(schema.GroupVersionKind{
						Group:   "",
						Version: "v1",
						Kind:    "Pod",
					})
					uKnownPod2 := &unstructured.Unstructured{}
					Expect(kscheme.Scheme.Convert(knownPod2, uKnownPod2, nil)).To(Succeed())

					podKey := client.ObjectKey{Name: "test-pod-2", Namespace: testNamespaceTwo}
					Expect(informerCache.Get(context.Background(), podKey, out)).To(Succeed())

					By("verifying the retrieved pod is equal to a known pod")
					Expect(out).To(Equal(uKnownPod2))

					By("altering a field in the retrieved pod")
					m, _ := out.Object["spec"].(map[string]interface{})
					m["activeDeadlineSeconds"] = 4

					By("verifying the pods are no longer equal")
					Expect(out).NotTo(Equal(knownPod2))
				})

				It("should return an error if the object is not found", func() {
					By("getting a service that does not exists")
					svc := &unstructured.Unstructured{}
					svc.SetGroupVersionKind(schema.GroupVersionKind{
						Group:   "",
						Version: "v1",
						Kind:    "Service",
					})
					svcKey := client.ObjectKey{Namespace: testNamespaceOne, Name: "unknown"}

					By("verifying that an error is returned")
					err := informerCache.Get(context.Background(), svcKey, svc)
					Expect(err).To(HaveOccurred())
					Expect(errors.IsNotFound(err)).To(BeTrue())
				})
				It("should return an error if getting object in unwatched namespace", func() {
					By("getting a service that does not exists")
					svc := &kcorev1.Service{}
					svcKey := client.ObjectKey{Namespace: "unknown", Name: "unknown"}

					By("verifying that an error is returned")
					err := informerCache.Get(context.Background(), svcKey, svc)
					Expect(err).To(HaveOccurred())
				})
			})
			Context("with metadata-only objects", func() {
				It("should be able to list objects that haven't been watched previously", func() {
					By("listing all services in the cluster")
					listObj := &kmetav1.PartialObjectMetadataList{}
					listObj.SetGroupVersionKind(schema.GroupVersionKind{
						Group:   "",
						Version: "v1",
						Kind:    "ServiceList",
					})
					err := informerCache.List(context.Background(), listObj)
					Expect(err).To(Succeed())

					By("verifying that the returned list contains the Kubernetes service")
					// NB: kubernetes default service is automatically created in testenv.
					Expect(listObj.Items).NotTo(BeEmpty())
					hasKubeService := false
					for _, svc := range listObj.Items {
						if isKubeService(&svc) {
							hasKubeService = true
							break
						}
					}
					Expect(hasKubeService).To(BeTrue())
				})
				It("should be able to get objects that haven't been watched previously", func() {
					By("getting the Kubernetes service")
					svc := &kmetav1.PartialObjectMetadata{}
					svc.SetGroupVersionKind(schema.GroupVersionKind{
						Group:   "",
						Version: "v1",
						Kind:    "Service",
					})
					svcKey := client.ObjectKey{Namespace: "default", Name: "kubernetes"}
					Expect(informerCache.Get(context.Background(), svcKey, svc)).To(Succeed())

					By("verifying that the returned service looks reasonable")
					Expect(svc.GetName()).To(Equal("kubernetes"))
					Expect(svc.GetNamespace()).To(Equal("default"))
				})

				It("should support filtering by labels in a single namespace", func() {
					By("listing pods with a particular label")
					// NB: each pod has a "test-label": <pod-name>
					out := kmetav1.PartialObjectMetadataList{}
					out.SetGroupVersionKind(schema.GroupVersionKind{
						Group:   "",
						Version: "v1",
						Kind:    "PodList",
					})
					err := informerCache.List(context.Background(), &out,
						client.InNamespace(testNamespaceTwo),
						client.MatchingLabels(map[string]string{"test-label": "test-pod-2"}))
					Expect(err).To(Succeed())

					By("verifying the returned pods have the correct label")
					Expect(out.Items).NotTo(BeEmpty())
					Expect(out.Items).Should(HaveLen(1))
					actual := out.Items[0]
					Expect(actual.GetLabels()["test-label"]).To(Equal("test-pod-2"))
				})

				It("should support filtering by labels from multiple namespaces", func() {
					By("creating another pod with the same label but different namespace")
					anotherPod := createPod("test-pod-2", testNamespaceOne, kcorev1.RestartPolicyAlways)
					defer deletePod(anotherPod)

					By("listing pods with a particular label")
					// NB: each pod has a "test-label": <pod-name>
					out := kmetav1.PartialObjectMetadataList{}
					out.SetGroupVersionKind(schema.GroupVersionKind{
						Group:   "",
						Version: "v1",
						Kind:    "PodList",
					})
					labels := map[string]string{"test-label": "test-pod-2"}
					err := informerCache.List(context.Background(), &out, client.MatchingLabels(labels))
					Expect(err).To(Succeed())

					By("verifying multiple pods with the same label in different namespaces are returned")
					Expect(out.Items).NotTo(BeEmpty())
					Expect(out.Items).Should(HaveLen(2))
					for _, actual := range out.Items {
						Expect(actual.GetLabels()["test-label"]).To(Equal("test-pod-2"))
					}

				})

				It("should be able to list objects by namespace", func() {
					By("listing pods in test-namespace-1")
					listObj := &kmetav1.PartialObjectMetadataList{}
					listObj.SetGroupVersionKind(schema.GroupVersionKind{
						Group:   "",
						Version: "v1",
						Kind:    "PodList",
					})
					err := informerCache.List(context.Background(), listObj, client.InNamespace(testNamespaceOne))
					Expect(err).To(Succeed())

					By("verifying that the returned pods are in test-namespace-1")
					Expect(listObj.Items).NotTo(BeEmpty())
					Expect(listObj.Items).Should(HaveLen(1))
					actual := listObj.Items[0]
					Expect(actual.GetNamespace()).To(Equal(testNamespaceOne))
				})

				It("should be able to restrict cache to a namespace", func() {
					By("creating a namespaced cache")
					namespacedCache, err := cache.New(cfg, cache.Options{Namespace: testNamespaceOne})
					Expect(err).NotTo(HaveOccurred())

					By("running the cache and waiting for it to sync")
					go func() {
						defer GinkgoRecover()
						Expect(namespacedCache.Start(informerCacheCtx)).To(Succeed())
					}()
					Expect(namespacedCache.WaitForCacheSync(informerCacheCtx)).NotTo(BeFalse())

					By("listing pods in all namespaces")
					out := &kmetav1.PartialObjectMetadataList{}
					out.SetGroupVersionKind(schema.GroupVersionKind{
						Group:   "",
						Version: "v1",
						Kind:    "PodList",
					})
					Expect(namespacedCache.List(context.Background(), out)).To(Succeed())

					By("verifying the returned pod is from the watched namespace")
					Expect(out.Items).NotTo(BeEmpty())
					Expect(out.Items).Should(HaveLen(1))
					Expect(out.Items[0].GetNamespace()).To(Equal(testNamespaceOne))

					By("listing all nodes - should still be able to list a cluster-scoped resource")
					nodeList := &kmetav1.PartialObjectMetadataList{}
					nodeList.SetGroupVersionKind(schema.GroupVersionKind{
						Group:   "",
						Version: "v1",
						Kind:    "NodeList",
					})
					Expect(namespacedCache.List(context.Background(), nodeList)).To(Succeed())

					By("verifying the node list is not empty")
					Expect(nodeList.Items).NotTo(BeEmpty())

					By("getting a node - should still be able to get a cluster-scoped resource")
					node := &kmetav1.PartialObjectMetadata{}
					node.SetGroupVersionKind(schema.GroupVersionKind{
						Group:   "",
						Version: "v1",
						Kind:    "Node",
					})

					By("verifying that getting the node works with an empty namespace")
					key1 := client.ObjectKey{Namespace: "", Name: testNodeOne}
					Expect(namespacedCache.Get(context.Background(), key1, node)).To(Succeed())

					By("verifying that the namespace is ignored when getting a cluster-scoped resource")
					key2 := client.ObjectKey{Namespace: "random", Name: testNodeOne}
					Expect(namespacedCache.Get(context.Background(), key2, node)).To(Succeed())
				})

				It("should deep copy the object unless told otherwise", func() {
					By("retrieving a specific pod from the cache")
					out := &kmetav1.PartialObjectMetadata{}
					out.SetGroupVersionKind(schema.GroupVersionKind{
						Group:   "",
						Version: "v1",
						Kind:    "Pod",
					})
					uKnownPod2 := &kmetav1.PartialObjectMetadata{}
					knownPod2.(*kcorev1.Pod).ObjectMeta.DeepCopyInto(&uKnownPod2.ObjectMeta)
					uKnownPod2.SetGroupVersionKind(schema.GroupVersionKind{
						Group:   "",
						Version: "v1",
						Kind:    "Pod",
					})

					podKey := client.ObjectKey{Name: "test-pod-2", Namespace: testNamespaceTwo}
					Expect(informerCache.Get(context.Background(), podKey, out)).To(Succeed())

					By("verifying the retrieved pod is equal to a known pod")
					Expect(out).To(Equal(uKnownPod2))

					By("altering a field in the retrieved pod")
					out.Labels["foo"] = "bar"

					By("verifying the pods are no longer equal")
					Expect(out).NotTo(Equal(knownPod2))
				})

				It("should return an error if the object is not found", func() {
					By("getting a service that does not exists")
					svc := &kmetav1.PartialObjectMetadata{}
					svc.SetGroupVersionKind(schema.GroupVersionKind{
						Group:   "",
						Version: "v1",
						Kind:    "Service",
					})
					svcKey := client.ObjectKey{Namespace: testNamespaceOne, Name: "unknown"}

					By("verifying that an error is returned")
					err := informerCache.Get(context.Background(), svcKey, svc)
					Expect(err).To(HaveOccurred())
					Expect(errors.IsNotFound(err)).To(BeTrue())
				})
				It("should return an error if getting object in unwatched namespace", func() {
					By("getting a service that does not exists")
					svc := &kcorev1.Service{}
					svcKey := client.ObjectKey{Namespace: "unknown", Name: "unknown"}

					By("verifying that an error is returned")
					err := informerCache.Get(context.Background(), svcKey, svc)
					Expect(err).To(HaveOccurred())
				})
			})
			type selectorsTestCase struct {
				fieldSelectors map[string]string
				labelSelectors map[string]string
				expectedPods   []string
			}
			DescribeTable(" and cache with selectors", func(tc selectorsTestCase) {
				By("creating the cache")
				builder := cache.BuilderWithOptions(
					cache.Options{
						SelectorsByObject: cache.SelectorsByObject{
							&kcorev1.Pod{}: {
								Label: labels.Set(tc.labelSelectors).AsSelector(),
								Field: fields.Set(tc.fieldSelectors).AsSelector(),
							},
						},
					},
				)
				informer, err := builder(cfg, cache.Options{})
				Expect(err).NotTo(HaveOccurred())

				By("running the cache and waiting for it to sync")
				go func() {
					defer GinkgoRecover()
					Expect(informer.Start(informerCacheCtx)).To(Succeed())
				}()
				Expect(informer.WaitForCacheSync(informerCacheCtx)).NotTo(BeFalse())

				By("Checking with structured")
				obtainedStructuredPodList := kcorev1.PodList{}
				Expect(informer.List(context.Background(), &obtainedStructuredPodList)).To(Succeed())
				Expect(obtainedStructuredPodList.Items).Should(WithTransform(func(pods []kcorev1.Pod) []string {
					obtainedPodNames := []string{}
					for _, pod := range pods {
						obtainedPodNames = append(obtainedPodNames, pod.Name)
					}
					return obtainedPodNames
				}, ConsistOf(tc.expectedPods)))

				By("Checking with unstructured")
				obtainedUnstructuredPodList := unstructured.UnstructuredList{}
				obtainedUnstructuredPodList.SetGroupVersionKind(schema.GroupVersionKind{
					Group:   "",
					Version: "v1",
					Kind:    "PodList",
				})
				err = informer.List(context.Background(), &obtainedUnstructuredPodList)
				Expect(err).To(Succeed())
				Expect(obtainedUnstructuredPodList.Items).Should(WithTransform(func(pods []unstructured.Unstructured) []string {
					obtainedPodNames := []string{}
					for _, pod := range pods {
						obtainedPodNames = append(obtainedPodNames, pod.GetName())
					}
					return obtainedPodNames
				}, ConsistOf(tc.expectedPods)))

				By("Checking with metadata")
				obtainedMetadataPodList := kmetav1.PartialObjectMetadataList{}
				obtainedMetadataPodList.SetGroupVersionKind(schema.GroupVersionKind{
					Group:   "",
					Version: "v1",
					Kind:    "PodList",
				})
				err = informer.List(context.Background(), &obtainedMetadataPodList)
				Expect(err).To(Succeed())
				Expect(obtainedMetadataPodList.Items).Should(WithTransform(func(pods []kmetav1.PartialObjectMetadata) []string {
					obtainedPodNames := []string{}
					for _, pod := range pods {
						obtainedPodNames = append(obtainedPodNames, pod.Name)
					}
					return obtainedPodNames
				}, ConsistOf(tc.expectedPods)))
			},
				Entry("when selectors are empty it has to inform about all the pods", selectorsTestCase{
					fieldSelectors: map[string]string{},
					labelSelectors: map[string]string{},
					expectedPods:   []string{"test-pod-1", "test-pod-2", "test-pod-3", "test-pod-4"},
				}),
				Entry("when field matches one pod it has to inform about it", selectorsTestCase{
					fieldSelectors: map[string]string{"metadata.name": "test-pod-2"},
					expectedPods:   []string{"test-pod-2"},
				}),
				Entry("when field matches multiple pods it has to infor about all of them", selectorsTestCase{
					fieldSelectors: map[string]string{"metadata.namespace": testNamespaceTwo},
					expectedPods:   []string{"test-pod-2", "test-pod-3"},
				}),
				Entry("when label matches one pod it has to inform about it", selectorsTestCase{
					labelSelectors: map[string]string{"test-label": "test-pod-4"},
					expectedPods:   []string{"test-pod-4"},
				}),
				Entry("when label matches multiple pods it has to infor about all of them", selectorsTestCase{
					labelSelectors: map[string]string{"common-label": "common"},
					expectedPods:   []string{"test-pod-3", "test-pod-4"},
				}),
				Entry("when label and field matches one pod it has to infor about about it", selectorsTestCase{
					labelSelectors: map[string]string{"common-label": "common"},
					fieldSelectors: map[string]string{"metadata.namespace": testNamespaceTwo},
					expectedPods:   []string{"test-pod-3"},
				}),
				Entry("when label does not match it does not has to inform", selectorsTestCase{
					labelSelectors: map[string]string{"new-label": "new"},
					expectedPods:   []string{},
				}),
				Entry("when field does not match it does not has to inform", selectorsTestCase{
					fieldSelectors: map[string]string{"metadata.namespace": "new"},
					expectedPods:   []string{},
				}),
			)
		})
		Describe("as an Informer", func() {
			Context("with structured objects", func() {
				It("should be able to get informer for the object", func(done Done) {
					By("getting a shared index informer for a pod")
					pod := &kcorev1.Pod{
						ObjectMeta: kmetav1.ObjectMeta{
							Name:      "informer-obj",
							Namespace: "default",
						},
						Spec: kcorev1.PodSpec{
							Containers: []kcorev1.Container{
								{
									Name:  "nginx",
									Image: "nginx",
								},
							},
						},
					}
					sii, err := informerCache.GetInformer(context.TODO(), pod)
					Expect(err).NotTo(HaveOccurred())
					Expect(sii).NotTo(BeNil())
					Expect(sii.HasSynced()).To(BeTrue())

					By("adding an event handler listening for object creation which sends the object to a channel")
					out := make(chan interface{})
					addFunc := func(obj interface{}) {
						out <- obj
					}
					sii.AddEventHandler(kcache.ResourceEventHandlerFuncs{AddFunc: addFunc})

					By("adding an object")
					cl, err := client.New(cfg, client.Options{})
					Expect(err).NotTo(HaveOccurred())
					Expect(cl.Create(context.Background(), pod)).To(Succeed())
					defer deletePod(pod)

					By("verifying the object is received on the channel")
					Eventually(out).Should(Receive(Equal(pod)))
					close(done)
				})
				It("should be able to get an informer by group/version/kind", func(done Done) {
					By("getting an shared index informer for gvk = core/v1/pod")
					gvk := schema.GroupVersionKind{Group: "", Version: "v1", Kind: "Pod"}
					sii, err := informerCache.GetInformerForKind(context.TODO(), gvk)
					Expect(err).NotTo(HaveOccurred())
					Expect(sii).NotTo(BeNil())
					Expect(sii.HasSynced()).To(BeTrue())

					By("adding an event handler listening for object creation which sends the object to a channel")
					out := make(chan interface{})
					addFunc := func(obj interface{}) {
						out <- obj
					}
					sii.AddEventHandler(kcache.ResourceEventHandlerFuncs{AddFunc: addFunc})

					By("adding an object")
					cl, err := client.New(cfg, client.Options{})
					Expect(err).NotTo(HaveOccurred())
					pod := &kcorev1.Pod{
						ObjectMeta: kmetav1.ObjectMeta{
							Name:      "informer-gvk",
							Namespace: "default",
						},
						Spec: kcorev1.PodSpec{
							Containers: []kcorev1.Container{
								{
									Name:  "nginx",
									Image: "nginx",
								},
							},
						},
					}
					Expect(cl.Create(context.Background(), pod)).To(Succeed())
					defer deletePod(pod)

					By("verifying the object is received on the channel")
					Eventually(out).Should(Receive(Equal(pod)))
					close(done)
				})
				It("should be able to index an object field then retrieve objects by that field", func() {
					By("creating the cache")
					informer, err := cache.New(cfg, cache.Options{})
					Expect(err).NotTo(HaveOccurred())

					By("indexing the restartPolicy field of the Pod object before starting")
					pod := &kcorev1.Pod{}
					indexFunc := func(obj client.Object) []string {
						return []string{string(obj.(*kcorev1.Pod).Spec.RestartPolicy)}
					}
					Expect(informer.IndexField(context.TODO(), pod, "spec.restartPolicy", indexFunc)).To(Succeed())

					By("running the cache and waiting for it to sync")
					go func() {
						defer GinkgoRecover()
						Expect(informer.Start(informerCacheCtx)).To(Succeed())
					}()
					Expect(informer.WaitForCacheSync(informerCacheCtx)).NotTo(BeFalse())

					By("listing Pods with restartPolicyOnFailure")
					listObj := &kcorev1.PodList{}
					Expect(informer.List(context.Background(), listObj,
						client.MatchingFields{"spec.restartPolicy": "OnFailure"})).To(Succeed())
					By("verifying that the returned pods have correct restart policy")
					Expect(listObj.Items).NotTo(BeEmpty())
					Expect(listObj.Items).Should(HaveLen(1))
					actual := listObj.Items[0]
					Expect(actual.Name).To(Equal("test-pod-3"))
				})

				It("should allow for get informer to be cancelled", func() {
					By("creating a context and cancelling it")
					informerCacheCancel()

					By("getting a shared index informer for a pod with a cancelled context")
					pod := &kcorev1.Pod{
						ObjectMeta: kmetav1.ObjectMeta{
							Name:      "informer-obj",
							Namespace: "default",
						},
						Spec: kcorev1.PodSpec{
							Containers: []kcorev1.Container{
								{
									Name:  "nginx",
									Image: "nginx",
								},
							},
						},
					}
					sii, err := informerCache.GetInformer(informerCacheCtx, pod)
					Expect(err).To(HaveOccurred())
					Expect(sii).To(BeNil())
					Expect(errors.IsTimeout(err)).To(BeTrue())
				})

				It("should allow getting an informer by group/version/kind to be cancelled", func() {
					By("creating a context and cancelling it")
					informerCacheCancel()

					By("getting an shared index informer for gvk = core/v1/pod with a cancelled context")
					gvk := schema.GroupVersionKind{Group: "", Version: "v1", Kind: "Pod"}
					sii, err := informerCache.GetInformerForKind(informerCacheCtx, gvk)
					Expect(err).To(HaveOccurred())
					Expect(sii).To(BeNil())
					Expect(errors.IsTimeout(err)).To(BeTrue())
				})
			})
			Context("with unstructured objects", func() {
				It("should be able to get informer for the object", func(done Done) {
					By("getting a shared index informer for a pod")

					pod := &unstructured.Unstructured{
						Object: map[string]interface{}{
							"spec": map[string]interface{}{
								"containers": []map[string]interface{}{
									{
										"name":  "nginx",
										"image": "nginx",
									},
								},
							},
						},
					}
					pod.SetName("informer-obj2")
					pod.SetNamespace("default")
					pod.SetGroupVersionKind(schema.GroupVersionKind{
						Group:   "",
						Version: "v1",
						Kind:    "Pod",
					})
					sii, err := informerCache.GetInformer(context.TODO(), pod)
					Expect(err).NotTo(HaveOccurred())
					Expect(sii).NotTo(BeNil())
					Expect(sii.HasSynced()).To(BeTrue())

					By("adding an event handler listening for object creation which sends the object to a channel")
					out := make(chan interface{})
					addFunc := func(obj interface{}) {
						out <- obj
					}
					sii.AddEventHandler(kcache.ResourceEventHandlerFuncs{AddFunc: addFunc})

					By("adding an object")
					cl, err := client.New(cfg, client.Options{})
					Expect(err).NotTo(HaveOccurred())
					Expect(cl.Create(context.Background(), pod)).To(Succeed())
					defer deletePod(pod)

					By("verifying the object is received on the channel")
					Eventually(out).Should(Receive(Equal(pod)))
					close(done)
				}, 3)

				It("should be able to index an object field then retrieve objects by that field", func() {
					By("creating the cache")
					informer, err := cache.New(cfg, cache.Options{})
					Expect(err).NotTo(HaveOccurred())

					By("indexing the restartPolicy field of the Pod object before starting")
					pod := &unstructured.Unstructured{}
					pod.SetGroupVersionKind(schema.GroupVersionKind{
						Group:   "",
						Version: "v1",
						Kind:    "Pod",
					})
					indexFunc := func(obj client.Object) []string {
						s, ok := obj.(*unstructured.Unstructured).Object["spec"]
						if !ok {
							return []string{}
						}
						m, ok := s.(map[string]interface{})
						if !ok {
							return []string{}
						}
						return []string{fmt.Sprintf("%v", m["restartPolicy"])}
					}
					Expect(informer.IndexField(context.TODO(), pod, "spec.restartPolicy", indexFunc)).To(Succeed())

					By("running the cache and waiting for it to sync")
					go func() {
						defer GinkgoRecover()
						Expect(informer.Start(informerCacheCtx)).To(Succeed())
					}()
					Expect(informer.WaitForCacheSync(informerCacheCtx)).NotTo(BeFalse())

					By("listing Pods with restartPolicyOnFailure")
					listObj := &unstructured.UnstructuredList{}
					listObj.SetGroupVersionKind(schema.GroupVersionKind{
						Group:   "",
						Version: "v1",
						Kind:    "PodList",
					})
					err = informer.List(context.Background(), listObj,
						client.MatchingFields{"spec.restartPolicy": "OnFailure"})
					Expect(err).To(Succeed())

					By("verifying that the returned pods have correct restart policy")
					Expect(listObj.Items).NotTo(BeEmpty())
					Expect(listObj.Items).Should(HaveLen(1))
					actual := listObj.Items[0]
					Expect(actual.GetName()).To(Equal("test-pod-3"))
				}, 3)

				It("should allow for get informer to be cancelled", func() {
					By("cancelling the context")
					informerCacheCancel()

					By("getting a shared index informer for a pod with a cancelled context")
					pod := &unstructured.Unstructured{}
					pod.SetName("informer-obj2")
					pod.SetNamespace("default")
					pod.SetGroupVersionKind(schema.GroupVersionKind{
						Group:   "",
						Version: "v1",
						Kind:    "Pod",
					})
					sii, err := informerCache.GetInformer(informerCacheCtx, pod)
					Expect(err).To(HaveOccurred())
					Expect(sii).To(BeNil())
					Expect(errors.IsTimeout(err)).To(BeTrue())
				})
			})
			Context("with metadata-only objects", func() {
				It("should be able to get informer for the object", func(done Done) {
					By("getting a shared index informer for a pod")

					pod := &kcorev1.Pod{
						ObjectMeta: kmetav1.ObjectMeta{
							Name:      "informer-obj",
							Namespace: "default",
						},
						Spec: kcorev1.PodSpec{
							Containers: []kcorev1.Container{
								{
									Name:  "nginx",
									Image: "nginx",
								},
							},
						},
					}

					podMeta := &kmetav1.PartialObjectMetadata{}
					pod.ObjectMeta.DeepCopyInto(&podMeta.ObjectMeta)
					podMeta.SetGroupVersionKind(schema.GroupVersionKind{
						Group:   "",
						Version: "v1",
						Kind:    "Pod",
					})

					sii, err := informerCache.GetInformer(context.TODO(), podMeta)
					Expect(err).NotTo(HaveOccurred())
					Expect(sii).NotTo(BeNil())
					Expect(sii.HasSynced()).To(BeTrue())

					By("adding an event handler listening for object creation which sends the object to a channel")
					out := make(chan interface{})
					addFunc := func(obj interface{}) {
						out <- obj
					}
					sii.AddEventHandler(kcache.ResourceEventHandlerFuncs{AddFunc: addFunc})

					By("adding an object")
					cl, err := client.New(cfg, client.Options{})
					Expect(err).NotTo(HaveOccurred())
					Expect(cl.Create(context.Background(), pod)).To(Succeed())
					defer deletePod(pod)
					// re-copy the result in so that we can match on it properly
					pod.ObjectMeta.DeepCopyInto(&podMeta.ObjectMeta)

					By("verifying the object's metadata is received on the channel")
					Eventually(out).Should(Receive(Equal(podMeta)))
					close(done)
				}, 3)

				It("should be able to index an object field then retrieve objects by that field", func() {
					By("creating the cache")
					informer, err := cache.New(cfg, cache.Options{})
					Expect(err).NotTo(HaveOccurred())

					By("indexing the restartPolicy field of the Pod object before starting")
					pod := &kmetav1.PartialObjectMetadata{}
					pod.SetGroupVersionKind(schema.GroupVersionKind{
						Group:   "",
						Version: "v1",
						Kind:    "Pod",
					})
					indexFunc := func(obj client.Object) []string {
						metadata := obj.(*kmetav1.PartialObjectMetadata)
						return []string{metadata.Labels["test-label"]}
					}
					Expect(informer.IndexField(context.TODO(), pod, "metadata.labels.test-label", indexFunc)).To(Succeed())

					By("running the cache and waiting for it to sync")
					go func() {
						defer GinkgoRecover()
						Expect(informer.Start(informerCacheCtx)).To(Succeed())
					}()
					Expect(informer.WaitForCacheSync(informerCacheCtx)).NotTo(BeFalse())

					By("listing Pods with restartPolicyOnFailure")
					listObj := &kmetav1.PartialObjectMetadataList{}
					gvk := schema.GroupVersionKind{
						Group:   "",
						Version: "v1",
						Kind:    "PodList",
					}
					listObj.SetGroupVersionKind(gvk)
					err = informer.List(context.Background(), listObj,
						client.MatchingFields{"metadata.labels.test-label": "test-pod-3"})
					Expect(err).To(Succeed())

					By("verifying that the GVK has been preserved for the list object")
					Expect(listObj.GroupVersionKind()).To(Equal(gvk))

					By("verifying that the returned pods have correct restart policy")
					Expect(listObj.Items).NotTo(BeEmpty())
					Expect(listObj.Items).Should(HaveLen(1))
					actual := listObj.Items[0]
					Expect(actual.GetName()).To(Equal("test-pod-3"))

					By("verifying that the GVK has been preserved for the item in the list")
					Expect(actual.GroupVersionKind()).To(Equal(schema.GroupVersionKind{
						Group:   "",
						Version: "v1",
						Kind:    "Pod",
					}))
				}, 3)

				It("should allow for get informer to be cancelled", func() {
					By("creating a context and cancelling it")
					ctx, cancel := context.WithCancel(context.Background())
					cancel()

					By("getting a shared index informer for a pod with a cancelled context")
					pod := &kmetav1.PartialObjectMetadata{}
					pod.SetName("informer-obj2")
					pod.SetNamespace("default")
					pod.SetGroupVersionKind(schema.GroupVersionKind{
						Group:   "",
						Version: "v1",
						Kind:    "Pod",
					})
					sii, err := informerCache.GetInformer(ctx, pod)
					Expect(err).To(HaveOccurred())
					Expect(sii).To(BeNil())
					Expect(errors.IsTimeout(err)).To(BeTrue())
				})
			})
		})
	})
}

// ensureNamespace installs namespace of a given name if not exists
func ensureNamespace(namespace string, client client.Client) error {
	ns := kcorev1.Namespace{
		ObjectMeta: kmetav1.ObjectMeta{
			Name: namespace,
		},
		TypeMeta: kmetav1.TypeMeta{
			Kind:       "Namespace",
			APIVersion: "v1",
		},
	}
	err := client.Create(context.TODO(), &ns)
	if errors.IsAlreadyExists(err) {
		return nil
	}
	return err
}

func ensureNode(name string, client client.Client) error {
	node := kcorev1.Node{
		ObjectMeta: kmetav1.ObjectMeta{
			Name: name,
		},
		TypeMeta: kmetav1.TypeMeta{
			Kind:       "Node",
			APIVersion: "v1",
		},
	}
	err := client.Create(context.TODO(), &node)
	if errors.IsAlreadyExists(err) {
		return nil
	}
	return err
}

//nolint:interfacer
func isKubeService(svc kmetav1.Object) bool {
	// grumble grumble linters grumble grumble
	return svc.GetNamespace() == "default" && svc.GetName() == "kubernetes"
}<|MERGE_RESOLUTION|>--- conflicted
+++ resolved
@@ -295,7 +295,6 @@
 					Expect(errors.IsTimeout(err)).To(BeTrue())
 				})
 
-<<<<<<< HEAD
 				It("should limit number of objects listed to 1", func() {
 					By("setting the Limit option to 1")
 					opts := &client.ListOptions{Limit: int64(1)}
@@ -311,9 +310,8 @@
 					By("verifying the Continue field is set")
 					Expect(listObj.ListMeta.Continue).ShouldNot(HaveLen(0))
 				})
-=======
->>>>>>> 485a24a3
 			})
+
 			Context("with unstructured objects", func() {
 				It("should be able to list objects that haven't been watched previously", func() {
 					By("listing all services in the cluster")
