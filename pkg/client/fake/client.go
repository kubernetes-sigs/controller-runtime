/*
Copyright 2018 The Kubernetes Authors.

Licensed under the Apache License, Version 2.0 (the "License");
you may not use this file except in compliance with the License.
You may obtain a copy of the License at

    http://www.apache.org/licenses/LICENSE-2.0

Unless required by applicable law or agreed to in writing, software
distributed under the License is distributed on an "AS IS" BASIS,
WITHOUT WARRANTIES OR CONDITIONS OF ANY KIND, either express or implied.
See the License for the specific language governing permissions and
limitations under the License.
*/

package fake

import (
	"context"
	"encoding/json"
	"fmt"
	"os"
	"strings"

	"k8s.io/apimachinery/pkg/api/meta"
	metav1 "k8s.io/apimachinery/pkg/apis/meta/v1"
	"k8s.io/apimachinery/pkg/runtime"
	"k8s.io/apimachinery/pkg/runtime/schema"
	"k8s.io/client-go/kubernetes/scheme"
	"k8s.io/client-go/testing"

	"sigs.k8s.io/controller-runtime/pkg/client"
	"sigs.k8s.io/controller-runtime/pkg/client/apiutil"
	logf "sigs.k8s.io/controller-runtime/pkg/internal/log"
	"sigs.k8s.io/controller-runtime/pkg/internal/objectutil"
)

var (
	log = logf.RuntimeLog.WithName("fake-client")
)

type fakeClient struct {
	tracker testing.ObjectTracker
	scheme  *runtime.Scheme
}

var _ client.Client = &fakeClient{}

// NewFakeClient creates a new fake client for testing.
// You can choose to initialize it with a slice of runtime.Object.
// Deprecated: use NewFakeClientWithScheme.  You should always be
// passing an explicit Scheme.
func NewFakeClient(initObjs ...runtime.Object) client.Client {
	return NewFakeClientWithScheme(scheme.Scheme, initObjs...)
}

// NewFakeClientWithScheme creates a new fake client with the given scheme
// for testing.
// You can choose to initialize it with a slice of runtime.Object.
func NewFakeClientWithScheme(clientScheme *runtime.Scheme, initObjs ...runtime.Object) client.Client {
	tracker := testing.NewObjectTracker(clientScheme, scheme.Codecs.UniversalDecoder())
	for _, obj := range initObjs {
		err := tracker.Add(obj)
		if err != nil {
			log.Error(err, "failed to add object to fake client", "object", obj)
			os.Exit(1)
			return nil
		}
	}
	return &fakeClient{
		tracker: tracker,
		scheme:  clientScheme,
	}
}

func (c *fakeClient) Get(ctx context.Context, key client.ObjectKey, obj runtime.Object) error {
	gvr, err := getGVRFromObject(obj, c.scheme)
	if err != nil {
		return err
	}
	o, err := c.tracker.Get(gvr, key.Namespace, key.Name)
	if err != nil {
		return err
	}
	j, err := json.Marshal(o)
	if err != nil {
		return err
	}
	decoder := scheme.Codecs.UniversalDecoder()
	_, _, err = decoder.Decode(j, nil, obj)
	return err
}

func (c *fakeClient) List(ctx context.Context, obj runtime.Object, opts ...client.ListOptionFunc) error {
	gvk, err := apiutil.GVKForObject(obj, scheme.Scheme)
	if err != nil {
		return err
	}

	if !strings.HasSuffix(gvk.Kind, "List") {
		return fmt.Errorf("non-list type %T (kind %q) passed as output", obj, gvk)
	}
	// we need the non-list GVK, so chop off the "List" from the end of the kind
	gvk.Kind = gvk.Kind[:len(gvk.Kind)-4]

	listOpts := client.ListOptions{}
	listOpts.ApplyOptions(opts)

	gvr, _ := meta.UnsafeGuessKindToResource(gvk)
	o, err := c.tracker.List(gvr, gvk, listOpts.Namespace)
	if err != nil {
		return err
	}
	j, err := json.Marshal(o)
	if err != nil {
		return err
	}
	decoder := scheme.Codecs.UniversalDecoder()
	_, _, err = decoder.Decode(j, nil, obj)
	if err != nil {
		return err
	}

	if listOpts.LabelSelector != nil {
		objs, err := meta.ExtractList(obj)
		if err != nil {
			return err
		}
		filteredObjs, err := objectutil.FilterWithLabels(objs, listOpts.LabelSelector)
		if err != nil {
			return err
		}
		err = meta.SetList(obj, filteredObjs)
		if err != nil {
			return err
		}
	}
	return nil
}

func (c *fakeClient) Create(ctx context.Context, obj runtime.Object, opts ...client.CreateOptionFunc) error {
	createOptions := &client.CreateOptions{}
	createOptions.ApplyOptions(opts)

	for _, dryRunOpt := range createOptions.DryRun {
		if dryRunOpt == metav1.DryRunAll {
			return nil
		}
	}

	gvr, err := getGVRFromObject(obj, c.scheme)
	if err != nil {
		return err
	}
	accessor, err := meta.Accessor(obj)
	if err != nil {
		return err
	}
	return c.tracker.Create(gvr, obj, accessor.GetNamespace())
}

func (c *fakeClient) Delete(ctx context.Context, obj runtime.Object, opts ...client.DeleteOptionFunc) error {
	gvr, err := getGVRFromObject(obj, c.scheme)
	if err != nil {
		return err
	}
	accessor, err := meta.Accessor(obj)
	if err != nil {
		return err
	}
	delOptions := client.DeleteOptions{}
	delOptions.ApplyOptions(opts)
	if delOptions.CollectionOptions != nil {
		return c.deleteCollection(obj, delOptions)
	}

	//TODO: implement propagation
	return c.tracker.Delete(gvr, accessor.GetNamespace(), accessor.GetName())
}

<<<<<<< HEAD
func (c *fakeClient) deleteCollection(obj runtime.Object, dcOptions client.DeleteOptions) error {

	gvk, err := apiutil.GVKForObject(obj, scheme.Scheme)
	if err != nil {
		return err
	}

	gvr, _ := meta.UnsafeGuessKindToResource(gvk)
	o, err := c.tracker.List(gvr, gvk, dcOptions.CollectionOptions.Namespace)
	if err != nil {
		return err
	}

	objs, err := meta.ExtractList(o)
	if err != nil {
		return err
	}
	filteredObjs, err := objectutil.FilterWithLabels(objs, dcOptions.CollectionOptions.LabelSelector)
	if err != nil {
		return err
	}
	for _, o := range filteredObjs {
		accessor, err := meta.Accessor(o)
		if err != nil {
			return err
		}
		err = c.tracker.Delete(gvr, accessor.GetNamespace(), accessor.GetName())
		if err != nil {
			return err
		}
	}
	return nil
}

func (c *fakeClient) Update(ctx context.Context, obj runtime.Object) error {
=======
func (c *fakeClient) Update(ctx context.Context, obj runtime.Object, opts ...client.UpdateOptionFunc) error {
	updateOptions := &client.UpdateOptions{}
	updateOptions.ApplyOptions(opts)

	for _, dryRunOpt := range updateOptions.DryRun {
		if dryRunOpt == metav1.DryRunAll {
			return nil
		}
	}

>>>>>>> 276610b2
	gvr, err := getGVRFromObject(obj, c.scheme)
	if err != nil {
		return err
	}
	accessor, err := meta.Accessor(obj)
	if err != nil {
		return err
	}
	return c.tracker.Update(gvr, obj, accessor.GetNamespace())
}

func (c *fakeClient) Status() client.StatusWriter {
	return &fakeStatusWriter{client: c}
}

func getGVRFromObject(obj runtime.Object, scheme *runtime.Scheme) (schema.GroupVersionResource, error) {
	gvk, err := apiutil.GVKForObject(obj, scheme)
	if err != nil {
		return schema.GroupVersionResource{}, err
	}
	gvr, _ := meta.UnsafeGuessKindToResource(gvk)
	return gvr, nil
}

type fakeStatusWriter struct {
	client *fakeClient
}

func (sw *fakeStatusWriter) Update(ctx context.Context, obj runtime.Object) error {
	// TODO(droot): This results in full update of the obj (spec + status). Need
	// a way to update status field only.
	return sw.client.Update(ctx, obj)
}<|MERGE_RESOLUTION|>--- conflicted
+++ resolved
@@ -179,7 +179,6 @@
 	return c.tracker.Delete(gvr, accessor.GetNamespace(), accessor.GetName())
 }
 
-<<<<<<< HEAD
 func (c *fakeClient) deleteCollection(obj runtime.Object, dcOptions client.DeleteOptions) error {
 
 	gvk, err := apiutil.GVKForObject(obj, scheme.Scheme)
@@ -214,8 +213,6 @@
 	return nil
 }
 
-func (c *fakeClient) Update(ctx context.Context, obj runtime.Object) error {
-=======
 func (c *fakeClient) Update(ctx context.Context, obj runtime.Object, opts ...client.UpdateOptionFunc) error {
 	updateOptions := &client.UpdateOptions{}
 	updateOptions.ApplyOptions(opts)
@@ -226,7 +223,6 @@
 		}
 	}
 
->>>>>>> 276610b2
 	gvr, err := getGVRFromObject(obj, c.scheme)
 	if err != nil {
 		return err
