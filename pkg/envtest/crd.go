/*
Copyright 2018 The Kubernetes Authors.

Licensed under the Apache License, Version 2.0 (the "License");
you may not use this file except in compliance with the License.
You may obtain a copy of the License at

    http://www.apache.org/licenses/LICENSE-2.0

Unless required by applicable law or agreed to in writing, software
distributed under the License is distributed on an "AS IS" BASIS,
WITHOUT WARRANTIES OR CONDITIONS OF ANY KIND, either express or implied.
See the License for the specific language governing permissions and
limitations under the License.
*/

package envtest

import (
	"bufio"
	"bytes"
	"context"
	"io"
	"io/ioutil"
	"os"
	"path/filepath"
	"time"

	"k8s.io/apiextensions-apiserver/pkg/client/clientset/clientset"
	apierrors "k8s.io/apimachinery/pkg/api/errors"
	"k8s.io/apimachinery/pkg/apis/meta/v1/unstructured"
	"k8s.io/apimachinery/pkg/runtime/schema"
	"k8s.io/apimachinery/pkg/util/sets"
	"k8s.io/apimachinery/pkg/util/wait"
	k8syaml "k8s.io/apimachinery/pkg/util/yaml"
	"k8s.io/client-go/rest"
	"k8s.io/client-go/util/retry"
	"sigs.k8s.io/controller-runtime/pkg/client"
	"sigs.k8s.io/yaml"
)

// CRDInstallOptions are the options for installing CRDs
type CRDInstallOptions struct {
	// Paths is a list of paths to the directories or files containing CRDs
	Paths []string

	// CRDs is a list of CRDs to install
	CRDs []client.Object

	// ErrorIfPathMissing will cause an error if a Path does not exist
	ErrorIfPathMissing bool

	// MaxTime is the max time to wait
	MaxTime time.Duration

	// PollInterval is the interval to check
	PollInterval time.Duration

	// CleanUpAfterUse will cause the CRDs listed for installation to be
	// uninstalled when terminating the test environment.
	// Defaults to false.
	CleanUpAfterUse bool
}

const defaultPollInterval = 100 * time.Millisecond
const defaultMaxWait = 10 * time.Second

// InstallCRDs installs a collection of CRDs into a cluster by reading the crd yaml files from a directory
func InstallCRDs(ctx context.Context, config *rest.Config, options CRDInstallOptions) ([]client.Object, error) {
	defaultCRDOptions(&options)

	// Read the CRD yamls into options.CRDs
	if err := readCRDFiles(&options); err != nil {
		return nil, err
	}

	// Create the CRDs in the apiserver
	if err := CreateCRDs(ctx, config, options.CRDs); err != nil {
		return options.CRDs, err
	}

	// Wait for the CRDs to appear as Resources in the apiserver
	if err := WaitForCRDs(ctx, config, options.CRDs, options); err != nil {
		return options.CRDs, err
	}

	return options.CRDs, nil
}

// readCRDFiles reads the directories of CRDs in options.Paths and adds the CRD structs to options.CRDs
func readCRDFiles(options *CRDInstallOptions) error {
	if len(options.Paths) > 0 {
		crdList, err := renderCRDs(options)
		if err != nil {
			return err
		}

		options.CRDs = append(options.CRDs, crdList...)
	}
	return nil
}

// defaultCRDOptions sets the default values for CRDs
func defaultCRDOptions(o *CRDInstallOptions) {
	if o.MaxTime == 0 {
		o.MaxTime = defaultMaxWait
	}
	if o.PollInterval == 0 {
		o.PollInterval = defaultPollInterval
	}
}

// WaitForCRDs waits for the CRDs to appear in discovery
func WaitForCRDs(ctx context.Context, config *rest.Config, crds []client.Object, options CRDInstallOptions) error {
	// Add each CRD to a map of GroupVersion to Resource
	waitingFor := map[schema.GroupVersion]*sets.String{}
	for _, crd := range runtimeCRDListToUnstructured(crds) {
		gvs := []schema.GroupVersion{}
		crdGroup, _, err := unstructured.NestedString(crd.Object, "spec", "group")
		if err != nil {
			return err
		}
		crdPlural, _, err := unstructured.NestedString(crd.Object, "spec", "names", "plural")
		if err != nil {
			return err
		}
		crdVersion, _, err := unstructured.NestedString(crd.Object, "spec", "version")
		if err != nil {
			return err
		}
		versions, found, err := unstructured.NestedSlice(crd.Object, "spec", "versions")
		if err != nil {
			return err
		}

		// gvs should be added here only if single version is found. If multiple version is found we will add those version
		// based on the version is served or not.
		if crdVersion != "" && !found {
			gvs = append(gvs, schema.GroupVersion{Group: crdGroup, Version: crdVersion})
		}

		for _, version := range versions {
			versionMap, ok := version.(map[string]interface{})
			if !ok {
				continue
			}
			served, _, err := unstructured.NestedBool(versionMap, "served")
			if err != nil {
				return err
			}
			if served {
				versionName, _, err := unstructured.NestedString(versionMap, "name")
				if err != nil {
					return err
				}
				gvs = append(gvs, schema.GroupVersion{Group: crdGroup, Version: versionName})
			}
		}

		for _, gv := range gvs {
			log.V(1).Info("adding API in waitlist", "GV", gv)
			if _, found := waitingFor[gv]; !found {
				// Initialize the set
				waitingFor[gv] = &sets.String{}
			}
			// Add the Resource
			waitingFor[gv].Insert(crdPlural)
		}
	}

	// Poll until all resources are found in discovery
	p := &poller{config: config, waitingFor: waitingFor}
	return wait.PollImmediate(options.PollInterval, options.MaxTime, p.poll)
}

// poller checks if all the resources have been found in discovery, and returns false if not
type poller struct {
	// config is used to get discovery
	config *rest.Config

	// waitingFor is the map of resources keyed by group version that have not yet been found in discovery
	waitingFor map[schema.GroupVersion]*sets.String
}

// poll checks if all the resources have been found in discovery, and returns false if not
func (p *poller) poll() (done bool, err error) {
	// Create a new clientset to avoid any client caching of discovery
	cs, err := clientset.NewForConfig(p.config)
	if err != nil {
		return false, err
	}

	allFound := true
	for gv, resources := range p.waitingFor {
		// All resources found, do nothing
		if resources.Len() == 0 {
			delete(p.waitingFor, gv)
			continue
		}

		// Get the Resources for this GroupVersion
		// TODO: Maybe the controller-runtime client should be able to do this...
		resourceList, err := cs.Discovery().ServerResourcesForGroupVersion(gv.Group + "/" + gv.Version)
		if err != nil {
			return false, nil
		}

		// Remove each found resource from the resources set that we are waiting for
		for _, resource := range resourceList.APIResources {
			resources.Delete(resource.Name)
		}

		// Still waiting on some resources in this group version
		if resources.Len() != 0 {
			allFound = false
		}
	}
	return allFound, nil
}

// UninstallCRDs uninstalls a collection of CRDs by reading the crd yaml files from a directory
func UninstallCRDs(ctx context.Context, config *rest.Config, options CRDInstallOptions) error {

	// Read the CRD yamls into options.CRDs
	if err := readCRDFiles(&options); err != nil {
		return err
	}

	// Delete the CRDs from the apiserver
	cs, err := client.New(config, client.Options{})
	if err != nil {
		return err
	}

	// Uninstall each CRD
	for _, crd := range runtimeCRDListToUnstructured(options.CRDs) {
		log.V(1).Info("uninstalling CRD", "crd", crd.GetName())
		if err := cs.Delete(ctx, crd); err != nil {
			// If CRD is not found, we can consider success
			if !apierrors.IsNotFound(err) {
				return err
			}
		}
	}

	return nil
}

// CreateCRDs creates the CRDs
func CreateCRDs(ctx context.Context, config *rest.Config, crds []client.Object) error {
	cs, err := client.New(config, client.Options{})
	if err != nil {
		return err
	}

	// Create each CRD
	for _, crd := range runtimeCRDListToUnstructured(crds) {
		log.V(1).Info("installing CRD", "crd", crd.GetName())
		existingCrd := crd.DeepCopy()
		err := cs.Get(ctx, client.ObjectKey{Name: crd.GetName()}, existingCrd)
		switch {
		case apierrors.IsNotFound(err):
			if err := cs.Create(ctx, crd); err != nil {
				return err
			}
		case err != nil:
			return err
		default:
			log.V(1).Info("CRD already exists, updating", "crd", crd.GetName())
<<<<<<< HEAD
			crd.SetResourceVersion(existingCrd.GetResourceVersion())
			if err := cs.Update(ctx, crd); err != nil {
=======
			if err := retry.RetryOnConflict(retry.DefaultBackoff, func() error {
				if err := cs.Get(context.TODO(), client.ObjectKey{Name: crd.GetName()}, existingCrd); err != nil {
					return err
				}
				crd.SetResourceVersion(existingCrd.GetResourceVersion())
				return cs.Update(context.TODO(), crd)
			}); err != nil {
>>>>>>> 11dfabf5
				return err
			}
		}
	}
	return nil
}

// renderCRDs iterate through options.Paths and extract all CRD files.
func renderCRDs(options *CRDInstallOptions) ([]client.Object, error) {
	var (
		err   error
		info  os.FileInfo
		files []os.FileInfo
	)

	type GVKN struct {
		GVK  schema.GroupVersionKind
		Name string
	}

	crds := map[GVKN]*unstructured.Unstructured{}

	for _, path := range options.Paths {
		var filePath = path

		// Return the error if ErrorIfPathMissing exists
		if info, err = os.Stat(path); os.IsNotExist(err) {
			if options.ErrorIfPathMissing {
				return nil, err
			}
			continue
		}

		if !info.IsDir() {
			filePath, files = filepath.Dir(path), []os.FileInfo{info}
		} else {
			if files, err = ioutil.ReadDir(path); err != nil {
				return nil, err
			}
		}

		log.V(1).Info("reading CRDs from path", "path", path)
		crdList, err := readCRDs(filePath, files)
		if err != nil {
			return nil, err
		}

		for i, crd := range crdList {
			gvkn := GVKN{GVK: crd.GroupVersionKind(), Name: crd.GetName()}
			if _, found := crds[gvkn]; found {
				// Currently, we only print a log when there are duplicates. We may want to error out if that makes more sense.
				log.Info("there are more than one CRD definitions with the same <Group, Version, Kind, Name>", "GVKN", gvkn)
			}
			// We always use the CRD definition that we found last.
			crds[gvkn] = crdList[i]
		}
	}

	// Converting map to a list to return
	var res []client.Object
	for _, obj := range crds {
		res = append(res, obj)
	}
	return res, nil
}

// readCRDs reads the CRDs from files and Unmarshals them into structs
func readCRDs(basePath string, files []os.FileInfo) ([]*unstructured.Unstructured, error) {
	var crds []*unstructured.Unstructured

	// White list the file extensions that may contain CRDs
	crdExts := sets.NewString(".json", ".yaml", ".yml")

	for _, file := range files {
		// Only parse allowlisted file types
		if !crdExts.Has(filepath.Ext(file.Name())) {
			continue
		}

		// Unmarshal CRDs from file into structs
		docs, err := readDocuments(filepath.Join(basePath, file.Name()))
		if err != nil {
			return nil, err
		}

		for _, doc := range docs {
			crd := &unstructured.Unstructured{}
			if err = yaml.Unmarshal(doc, crd); err != nil {
				return nil, err
			}

			// Check that it is actually a CRD
			crdKind, _, err := unstructured.NestedString(crd.Object, "spec", "names", "kind")
			if err != nil {
				return nil, err
			}
			crdGroup, _, err := unstructured.NestedString(crd.Object, "spec", "group")
			if err != nil {
				return nil, err
			}

			if crd.GetKind() != "CustomResourceDefinition" || crdKind == "" || crdGroup == "" {
				continue
			}
			crds = append(crds, crd)
		}

		log.V(1).Info("read CRDs from file", "file", file.Name())
	}
	return crds, nil
}

// readDocuments reads documents from file
func readDocuments(fp string) ([][]byte, error) {
	b, err := ioutil.ReadFile(fp)
	if err != nil {
		return nil, err
	}

	docs := [][]byte{}
	reader := k8syaml.NewYAMLReader(bufio.NewReader(bytes.NewReader(b)))
	for {
		// Read document
		doc, err := reader.Read()
		if err != nil {
			if err == io.EOF {
				break
			}

			return nil, err
		}

		docs = append(docs, doc)
	}

	return docs, nil
}<|MERGE_RESOLUTION|>--- conflicted
+++ resolved
@@ -267,18 +267,13 @@
 			return err
 		default:
 			log.V(1).Info("CRD already exists, updating", "crd", crd.GetName())
-<<<<<<< HEAD
-			crd.SetResourceVersion(existingCrd.GetResourceVersion())
-			if err := cs.Update(ctx, crd); err != nil {
-=======
 			if err := retry.RetryOnConflict(retry.DefaultBackoff, func() error {
-				if err := cs.Get(context.TODO(), client.ObjectKey{Name: crd.GetName()}, existingCrd); err != nil {
+				if err := cs.Get(ctx, client.ObjectKey{Name: crd.GetName()}, existingCrd); err != nil {
 					return err
 				}
 				crd.SetResourceVersion(existingCrd.GetResourceVersion())
-				return cs.Update(context.TODO(), crd)
+				return cs.Update(ctx, crd)
 			}); err != nil {
->>>>>>> 11dfabf5
 				return err
 			}
 		}
