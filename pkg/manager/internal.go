/*
Copyright 2018 The Kubernetes Authors.

Licensed under the Apache License, Version 2.0 (the "License");
you may not use this file except in compliance with the License.
You may obtain a copy of the License at

    http://www.apache.org/licenses/LICENSE-2.0

Unless required by applicable law or agreed to in writing, software
distributed under the License is distributed on an "AS IS" BASIS,
WITHOUT WARRANTIES OR CONDITIONS OF ANY KIND, either express or implied.
See the License for the specific language governing permissions and
limitations under the License.
*/

package manager

import (
	"fmt"
	"sync"
	"time"

	"k8s.io/apimachinery/pkg/api/meta"
	"k8s.io/apimachinery/pkg/runtime"
	"k8s.io/client-go/rest"
	"k8s.io/client-go/tools/leaderelection"
	"k8s.io/client-go/tools/leaderelection/resourcelock"
	"k8s.io/client-go/tools/record"
	"sigs.k8s.io/controller-runtime/pkg/cache"
	"sigs.k8s.io/controller-runtime/pkg/client"
	"sigs.k8s.io/controller-runtime/pkg/recorder"
	"sigs.k8s.io/controller-runtime/pkg/runtime/inject"
	logf "sigs.k8s.io/controller-runtime/pkg/runtime/log"
	"sigs.k8s.io/controller-runtime/pkg/webhook/admission/types"
)

var log = logf.KBLog.WithName("manager")

type controllerManager struct {
	// config is the rest.config used to talk to the apiserver.  Required.
	config *rest.Config

	// scheme is the scheme injected into Controllers, EventHandlers, Sources and Predicates.  Defaults
	// to scheme.scheme.
	scheme *runtime.Scheme
	// admissionDecoder is used to decode an admission.Request.
	admissionDecoder types.Decoder

	// runnables is the set of Controllers that the controllerManager injects deps into and Starts.
	runnables []Runnable

	cache cache.Cache

	// TODO(directxman12): Provide an escape hatch to get individual indexers
	// client is the client injected into Controllers (and EventHandlers, Sources and Predicates).
	client client.Client

	// fieldIndexes knows how to add field indexes over the Cache used by this controller,
	// which can later be consumed via field selectors from the injected client.
	fieldIndexes client.FieldIndexer

	// recorderProvider is used to generate event recorders that will be injected into Controllers
	// (and EventHandlers, Sources and Predicates).
	recorderProvider recorder.Provider

<<<<<<< HEAD
	// resourceLock
	resourceLock resourcelock.Interface
=======
	// mapper is used to map resources to kind, and map kind and version.
	mapper meta.RESTMapper
>>>>>>> 11138ef5

	mu      sync.Mutex
	started bool
	errChan chan error
	stop    <-chan struct{}

	startCache func(stop <-chan struct{}) error
}

// Add sets dependencies on i, and adds it to the list of runnables to start.
func (cm *controllerManager) Add(r Runnable) error {
	cm.mu.Lock()
	defer cm.mu.Unlock()

	// Set dependencies on the object
	if err := cm.SetFields(r); err != nil {
		return err
	}

	// Add the runnable to the list
	cm.runnables = append(cm.runnables, r)
	if cm.started {
		// If already started, start the controller
		go func() {
			cm.errChan <- r.Start(cm.stop)
		}()
	}

	return nil
}

func (cm *controllerManager) SetFields(i interface{}) error {
	if _, err := inject.ConfigInto(cm.config, i); err != nil {
		return err
	}
	if _, err := inject.ClientInto(cm.client, i); err != nil {
		return err
	}
	if _, err := inject.SchemeInto(cm.scheme, i); err != nil {
		return err
	}
	if _, err := inject.CacheInto(cm.cache, i); err != nil {
		return err
	}
	if _, err := inject.InjectorInto(cm.SetFields, i); err != nil {
		return err
	}
	if _, err := inject.StopChannelInto(cm.stop, i); err != nil {
		return err
	}
	if _, err := inject.DecoderInto(cm.admissionDecoder, i); err != nil {
		return err
	}
	return nil
}

func (cm *controllerManager) GetConfig() *rest.Config {
	return cm.config
}

func (cm *controllerManager) GetClient() client.Client {
	return cm.client
}

func (cm *controllerManager) GetScheme() *runtime.Scheme {
	return cm.scheme
}

func (cm *controllerManager) GetAdmissionDecoder() types.Decoder {
	return cm.admissionDecoder
}

func (cm *controllerManager) GetFieldIndexer() client.FieldIndexer {
	return cm.fieldIndexes
}

func (cm *controllerManager) GetCache() cache.Cache {
	return cm.cache
}

func (cm *controllerManager) GetRecorder(name string) record.EventRecorder {
	return cm.recorderProvider.GetEventRecorderFor(name)
}

func (cm *controllerManager) GetRESTMapper() meta.RESTMapper {
	return cm.mapper
}

func (cm *controllerManager) Start(stop <-chan struct{}) error {
	if cm.resourceLock == nil {
		go cm.start(stop)
		select {
		case <-stop:
			// we are done
			return nil
		case err := <-cm.errChan:
			// Error starting a controller
			return err
		}
	}

	l, err := leaderelection.NewLeaderElector(leaderelection.LeaderElectionConfig{
		Lock: cm.resourceLock,
		// Values taken from: https://github.com/kubernetes/apiserver/blob/master/pkg/apis/config/v1alpha1/defaults.go
		// TODO(joelspeed): These timings should be configurable
		LeaseDuration: 15 * time.Second,
		RenewDeadline: 10 * time.Second,
		RetryPeriod:   2 * time.Second,
		Callbacks: leaderelection.LeaderCallbacks{
			OnStartedLeading: cm.start,
			OnStoppedLeading: func() {
				// Most implementations of leader election log.Fatal() here.
				// Since Start is wrapped in log.Fatal when called, we can just return
				// an error here which will cause the program to exit.
				cm.errChan <- fmt.Errorf("leader election lost")
			},
		},
	})
	if err != nil {
		return err
	}

	go l.Run()

	select {
	case <-stop:
		// We are done
		return nil
	case err := <-cm.errChan:
		// Error starting a controller
		return err
	}
}

func (cm *controllerManager) start(stop <-chan struct{}) {
	func() {
		cm.mu.Lock()
		defer cm.mu.Unlock()

		cm.stop = stop

		// Start the Cache. Allow the function to start the cache to be mocked out for testing
		if cm.startCache == nil {
			cm.startCache = cm.cache.Start
		}
		go func() {
			if err := cm.startCache(stop); err != nil {
				cm.errChan <- err
			}
		}()

		// Wait for the caches to sync.
		// TODO(community): Check the return value and write a test
		cm.cache.WaitForCacheSync(stop)

		// Start the runnables after the cache has synced
		for _, c := range cm.runnables {
			// Controllers block, but we want to return an error if any have an error starting.
			// Write any Start errors to a channel so we can return them
			ctrl := c
			go func() {
				cm.errChan <- ctrl.Start(stop)
			}()
		}

		cm.started = true
	}()

	select {
	case <-stop:
		// We are done
		return
	}
}<|MERGE_RESOLUTION|>--- conflicted
+++ resolved
@@ -64,13 +64,11 @@
 	// (and EventHandlers, Sources and Predicates).
 	recorderProvider recorder.Provider
 
-<<<<<<< HEAD
+	// mapper is used to map resources to kind, and map kind and version.
+	mapper meta.RESTMapper
+
 	// resourceLock
 	resourceLock resourcelock.Interface
-=======
-	// mapper is used to map resources to kind, and map kind and version.
-	mapper meta.RESTMapper
->>>>>>> 11138ef5
 
 	mu      sync.Mutex
 	started bool
