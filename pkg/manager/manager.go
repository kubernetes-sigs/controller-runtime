--- conflicted
+++ resolved
@@ -110,11 +110,8 @@
 	newCache            func(config *rest.Config, opts cache.Options) (cache.Cache, error)
 	newClient           func(config *rest.Config, options client.Options) (client.Client, error)
 	newRecorderProvider func(config *rest.Config, scheme *runtime.Scheme, logger logr.Logger) (recorder.Provider, error)
-<<<<<<< HEAD
+	newAdmissionDecoder func(scheme *runtime.Scheme) (types.Decoder, error)
 	newResourceLock     func(config *rest.Config, recorderProvider recorder.Provider, options leaderelection.Options) (resourcelock.Interface, error)
-=======
-	newAdmissionDecoder func(scheme *runtime.Scheme) (types.Decoder, error)
->>>>>>> 11138ef5
 }
 
 // Runnable allows a component to be started.
@@ -168,16 +165,18 @@
 		return nil, err
 	}
 
-<<<<<<< HEAD
+
+	admissionDecoder, err := options.newAdmissionDecoder(options.Scheme)
+	if err != nil {
+		return nil, err
+	}
+
 	// Create the resource lock to enable leader election)
 	resourceLock, err := options.newResourceLock(config, recorderProvider, leaderelection.Options{
 		LeaderElection:          options.LeaderElection,
 		LeaderElectionID:        options.LeaderElectionID,
 		LeaderElectionNamespace: options.LeaderElectionNamespace,
 	})
-=======
-	admissionDecoder, err := options.newAdmissionDecoder(options.Scheme)
->>>>>>> 11138ef5
 	if err != nil {
 		return nil, err
 	}
@@ -191,11 +190,8 @@
 		fieldIndexes:     cache,
 		client:           client.DelegatingClient{Reader: cache, Writer: writeObj, StatusClient: writeObj},
 		recorderProvider: recorderProvider,
-<<<<<<< HEAD
+		mapper:           mapper,
 		resourceLock:     resourceLock,
-=======
-		mapper:           mapper,
->>>>>>> 11138ef5
 	}, nil
 }
 
@@ -225,14 +221,12 @@
 		options.newRecorderProvider = internalrecorder.NewProvider
 	}
 
-<<<<<<< HEAD
+	if options.newAdmissionDecoder == nil {
+		options.newAdmissionDecoder = admission.NewDecoder
+
 	// Allow newResourceLock to be mocked
 	if options.newResourceLock == nil {
 		options.newResourceLock = leaderelection.NewResourceLock
-=======
-	if options.newAdmissionDecoder == nil {
-		options.newAdmissionDecoder = admission.NewDecoder
->>>>>>> 11138ef5
 	}
 
 	return options
